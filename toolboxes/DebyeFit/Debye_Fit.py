--- conflicted
+++ resolved
@@ -123,13 +123,7 @@
         """
         print(f"Approximating {self.name}" f" using {self.number_of_debye_poles} Debye poles")
         print(f"{self.name} parameters: ")
-<<<<<<< HEAD
-        s = ""
-        for k, v in self.params.items():
-            s += f"{k:10s} = {v}\n"
-=======
-        s = ''.join(f"{k:10s} = {v}\n" for k, v in self.params.items())
->>>>>>> 2da61bc3
+        s = "".join(f"{k:10s} = {v}\n" for k, v in self.params.items())
         print(s)
         return f"{self.name}:\n{s}"
 
@@ -238,13 +232,8 @@
         print(material_prop[0], end="")
         dispersion_prop = f"#add_dispersion_debye: {len(tau)}"
         for i in range(len(tau)):
-<<<<<<< HEAD
-            dispersion_prop += " {} {}".format(weights[i], 10 ** tau[i])
-        dispersion_prop += " {}".format(self.material_name)
-=======
             dispersion_prop += f" {weights[i]} {10**tau[i]}"
         dispersion_prop += f" {self.material_name}"
->>>>>>> 2da61bc3
         print(dispersion_prop)
         material_prop.append(dispersion_prop + "\n")
         return material_prop
@@ -320,21 +309,11 @@
         elif os.path.isdir("user_libs/materials"):
             file_path = os.path.join("user_libs", "materials", "my_materials.txt")
         else:
-<<<<<<< HEAD
             sys.exit("Cannot save material properties " f"in {os.path.join(fdir, 'my_materials.txt')}!")
-        fileH = open(file_path, "a")
-        fileH.write(f"## {output[0].split(' ')[-1]}")
-        fileH.writelines(output)
-        fileH.write("\n")
-        fileH.close()
-=======
-            sys.exit("Cannot save material properties "
-                     f"in {os.path.join(fdir, 'my_materials.txt')}!")
         with open(file_path, "a") as fileH:
             fileH.write(f"## {output[0].split(' ')[-1]}")
             fileH.writelines(output)
             fileH.write("\n")
->>>>>>> 2da61bc3
         print(f"Material properties save at: {file_path}")
 
 
@@ -631,11 +610,7 @@
         print(f"Approximating Complex Refractive Index Model (CRIM)" f" using {self.number_of_debye_poles} Debye poles")
         print("CRIM parameters: ")
         for i in range(len(self.volumetric_fractions)):
-<<<<<<< HEAD
-            print("Material {}.:".format(i + 1))
-=======
             print(f"Material {i + 1}.:")
->>>>>>> 2da61bc3
             print("---------------------------------")
             print(f"{'Vol. fraction':>27s} = {self.volumetric_fractions[i]}")
             print(f"{'e_inf':>27s} = {self.materials[i][0]}")
