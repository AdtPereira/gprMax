# Copyright (C) 2015-2023: The University of Edinburgh, United Kingdom
#                 Authors: Craig Warren, Antonis Giannopoulos, and John Hartley
#
# This file is part of gprMax.
#
# gprMax is free software: you can redistribute it and/or modify
# it under the terms of the GNU General Public License as published by
# the Free Software Foundation, either version 3 of the License, or
# (at your option) any later version.
#
# gprMax is distributed in the hope that it will be useful,
# but WITHOUT ANY WARRANTY; without even the implied warranty of
# MERCHANTABILITY or FITNESS FOR A PARTICULAR PURPOSE.  See the
# GNU General Public License for more details.
#
# You should have received a copy of the GNU General Public License
# along with gprMax.  If not, see <http://www.gnu.org/licenses/>.

import argparse
import logging
from pathlib import Path

import h5py
import matplotlib.gridspec as gridspec
import matplotlib.pyplot as plt
import numpy as np
from gprMax.receivers import Rx
from gprMax.utilities.utilities import fft_power

logger = logging.getLogger(__name__)


def mpl_plot(filename, outputs=Rx.defaultoutputs, fft=False, save=False):
    """Plots electric and magnetic fields and currents from all receiver points
        in the given output file. Each receiver point is plotted in a new figure
        window.

    Args:
        filename: string of filename (including path) of output file.
        outputs: list of field/current components to plot.
        fft: boolean flag to plot FFT.
        save: boolean flag to save plot to file.

    Returns:
        plt: matplotlib plot object.
    """

    file = Path(filename)

    # Open output file and read iterations
    f = h5py.File(file, "r")

    # Paths to grid(s) to traverse for outputs
    paths = ["/"]

    # Check if any subgrids and add path(s)
    is_subgrids = "/subgrids" in f
    if is_subgrids:
        paths = paths + ["/subgrids/" + path + "/" for path in f["/subgrids"].keys()]

    # Get number of receivers in grid(s)
    nrxs = []
    for path in paths:
        if f[path].attrs["nrx"] > 0:
            nrxs.append(f[path].attrs["nrx"])
        else:
            paths.remove(path)

    # Check there are any receivers
    if not paths:
        logger.exception(f"No receivers found in {file}")
        raise ValueError

    # Loop through all grids
    for path in paths:
        iterations = f[path].attrs["Iterations"]
        nrx = f[path].attrs["nrx"]
        dt = f[path].attrs["dt"]
        time = np.linspace(0, (iterations - 1) * dt, num=iterations)

        # Check for single output component when doing a FFT
<<<<<<< HEAD
        if fft:
            if not len(outputs) == 1:
                logger.exception("A single output must be specified when using " + "the -fft option")
                raise ValueError
=======
        if fft and not len(outputs) == 1:
            logger.exception('A single output must be specified when using ' +
                             'the -fft option')
            raise ValueError
>>>>>>> 2da61bc3

        # New plot for each receiver
        for rx in range(1, nrx + 1):
            rxpath = path + "rxs/rx" + str(rx) + "/"
            availableoutputs = list(f[rxpath].keys())

            # If only a single output is required, create one subplot
            if len(outputs) == 1:
                # Check for polarity of output and if requested output is in file
                if outputs[0][-1] == "-":
                    polarity = -1
                    outputtext = "-" + outputs[0][0:-1]
                    output = outputs[0][0:-1]
                else:
                    polarity = 1
                    outputtext = outputs[0]
                    output = outputs[0]

                if output not in availableoutputs:
                    logger.exception(
                        f"{output} output requested to plot, but "
                        + f"the available output for receiver 1 is "
                        + f"{', '.join(availableoutputs)}"
                    )
                    raise ValueError

                outputdata = f[rxpath + output][:] * polarity

                # Plotting if FFT required
                if fft:
                    # FFT
                    freqs, power = fft_power(outputdata, dt)
                    freqmaxpower = np.where(np.isclose(power, 0))[0][0]

                    # Set plotting range to -60dB from maximum power or 4 times
                    # frequency at maximum power
                    try:
                        pltrange = np.where(power[freqmaxpower:] < -60)[0][0] + freqmaxpower + 1
                    except:
                        pltrange = freqmaxpower * 4

                    pltrange = np.s_[0:pltrange]

                    # Plot time history of output component
                    fig, (ax1, ax2) = plt.subplots(
                        nrows=1,
                        ncols=2,
                        num=rxpath + " - " + f[rxpath].attrs["Name"],
                        figsize=(20, 10),
                        facecolor="w",
                        edgecolor="w",
                    )
                    line1 = ax1.plot(time, outputdata, "r", lw=2, label=outputtext)
                    ax1.set_xlabel("Time [s]")
                    ax1.set_ylabel(outputtext + " field strength [V/m]")
                    ax1.set_xlim([0, np.amax(time)])
                    ax1.grid(which="both", axis="both", linestyle="-.")

                    # Plot frequency spectra
                    markerline, stemlines, baseline = ax2.stem(
                        freqs[pltrange], power[pltrange], "-.", use_line_collection=True
                    )
                    plt.setp(baseline, "linewidth", 0)
                    plt.setp(stemlines, "color", "r")
                    plt.setp(markerline, "markerfacecolor", "r", "markeredgecolor", "r")
                    line2 = ax2.plot(freqs[pltrange], power[pltrange], "r", lw=2)
                    ax2.set_xlabel("Frequency [Hz]")
                    ax2.set_ylabel("Power [dB]")
                    ax2.grid(which="both", axis="both", linestyle="-.")

                    # Change colours and labels for magnetic field components
                    # or currents
                    if "H" in outputs[0]:
                        plt.setp(line1, color="g")
                        plt.setp(line2, color="g")
                        plt.setp(ax1, ylabel=outputtext + " field strength [A/m]")
                        plt.setp(stemlines, "color", "g")
                        plt.setp(markerline, "markerfacecolor", "g", "markeredgecolor", "g")
                    elif "I" in outputs[0]:
                        plt.setp(line1, color="b")
                        plt.setp(line2, color="b")
                        plt.setp(ax1, ylabel=outputtext + " current [A]")
                        plt.setp(stemlines, "color", "b")
                        plt.setp(markerline, "markerfacecolor", "b", "markeredgecolor", "b")

                    plt.show()

                # Plotting if no FFT required
                else:
                    fig, ax = plt.subplots(
                        subplot_kw=dict(xlabel="Time [s]", ylabel=outputtext + " field strength [V/m]"),
                        num=rxpath + " - " + f[rxpath].attrs["Name"],
                        figsize=(20, 10),
                        facecolor="w",
                        edgecolor="w",
                    )
                    line = ax.plot(time, outputdata, "r", lw=2, label=outputtext)
                    ax.set_xlim([0, np.amax(time)])
                    # ax.set_ylim([-15, 20])
                    ax.grid(which="both", axis="both", linestyle="-.")

                    if "H" in output:
                        plt.setp(line, color="g")
                        plt.setp(ax, ylabel=outputtext + ", field strength [A/m]")
                    elif "I" in output:
                        plt.setp(line, color="b")
                        plt.setp(ax, ylabel=outputtext + ", current [A]")

            # If multiple outputs required, create all nine subplots and
            # populate only the specified ones
            else:
                fig, ax = plt.subplots(
                    subplot_kw=dict(xlabel="Time [s]"),
                    num=rxpath + " - " + f[rxpath].attrs["Name"],
                    figsize=(20, 10),
                    facecolor="w",
                    edgecolor="w",
                )
                if len(outputs) == 9:
                    gs = gridspec.GridSpec(3, 3, hspace=0.3, wspace=0.3)
                else:
                    gs = gridspec.GridSpec(3, 2, hspace=0.3, wspace=0.3)

                for output in outputs:
                    # Check for polarity of output and if requested output
                    # is in file
                    if output[-1] == "m":
                        polarity = -1
                        outputtext = "-" + output[0:-1]
                        output = output[0:-1]
                    else:
                        polarity = 1
                        outputtext = output

                    # Check if requested output is in file
                    if output not in availableoutputs:
                        logger.exception(
                            f"Output(s) requested to plot: "
                            + f"{', '.join(outputs)}, but available output(s) "
                            + f"for receiver {rx} in the file: "
                            + f"{', '.join(availableoutputs)}"
                        )
                        raise ValueError

                    outputdata = f[rxpath + output][:] * polarity

                    if output == "Ex":
                        ax = plt.subplot(gs[0, 0])
                        ax.plot(time, outputdata, "r", lw=2, label=outputtext)
                        ax.set_ylabel(outputtext + ", field strength [V/m]")
                    # ax.set_ylim([-15, 20])
                    elif output == "Ey":
                        ax = plt.subplot(gs[1, 0])
                        ax.plot(time, outputdata, "r", lw=2, label=outputtext)
                        ax.set_ylabel(outputtext + ", field strength [V/m]")
                    # ax.set_ylim([-15, 20])
                    elif output == "Ez":
                        ax = plt.subplot(gs[2, 0])
                        ax.plot(time, outputdata, "r", lw=2, label=outputtext)
                        ax.set_ylabel(outputtext + ", field strength [V/m]")
                    # ax.set_ylim([-15, 20])
                    elif output == "Hx":
                        ax = plt.subplot(gs[0, 1])
                        ax.plot(time, outputdata, "g", lw=2, label=outputtext)
                        ax.set_ylabel(outputtext + ", field strength [A/m]")
                    # ax.set_ylim([-0.03, 0.03])
                    elif output == "Hy":
                        ax = plt.subplot(gs[1, 1])
                        ax.plot(time, outputdata, "g", lw=2, label=outputtext)
                        ax.set_ylabel(outputtext + ", field strength [A/m]")
                    # ax.set_ylim([-0.03, 0.03])
                    elif output == "Hz":
                        ax = plt.subplot(gs[2, 1])
                        ax.plot(time, outputdata, "g", lw=2, label=outputtext)
                        ax.set_ylabel(outputtext + ", field strength [A/m]")
                    # ax.set_ylim([-0.03, 0.03])
                    elif output == "Ix":
                        ax = plt.subplot(gs[0, 2])
                        ax.plot(time, outputdata, "b", lw=2, label=outputtext)
                        ax.set_ylabel(outputtext + ", current [A]")
                    elif output == "Iy":
                        ax = plt.subplot(gs[1, 2])
                        ax.plot(time, outputdata, "b", lw=2, label=outputtext)
                        ax.set_ylabel(outputtext + ", current [A]")
                    elif output == "Iz":
                        ax = plt.subplot(gs[2, 2])
                        ax.plot(time, outputdata, "b", lw=2, label=outputtext)
                        ax.set_ylabel(outputtext + ", current [A]")
                for ax in fig.axes:
                    ax.set_xlim([0, np.amax(time)])
                    ax.grid(which="both", axis="both", linestyle="-.")

    f.close()

    if save:
        # Save a PDF of the figure
        fig.savefig(filename[:-3] + ".pdf", dpi=None, format="pdf", bbox_inches="tight", pad_inches=0.1)
        # Save a PNG of the figure
        # fig.savefig(filename[:-3] + '.png', dpi=150, format='png',
        #             bbox_inches='tight', pad_inches=0.1)

    return plt


if __name__ == "__main__":
    # Parse command line arguments
    parser = argparse.ArgumentParser(
        description="Plots electric and magnetic fields and "
        + "currents from all receiver points in the given output file. "
        + "Each receiver point is plotted in a new figure window.",
        usage="cd gprMax; python -m toolboxes.Plotting.plot_Ascan outputfile",
    )
    parser.add_argument("outputfile", help="name of output file including path")
    parser.add_argument(
        "--outputs",
        help="outputs to be plotted",
        default=Rx.defaultoutputs,
        choices=[
            "Ex",
            "Ey",
            "Ez",
            "Hx",
            "Hy",
            "Hz",
            "Ix",
            "Iy",
            "Iz",
            "Ex-",
            "Ey-",
            "Ez-",
            "Hx-",
            "Hy-",
            "Hz-",
            "Ix-",
            "Iy-",
            "Iz-",
        ],
        nargs="+",
    )
    parser.add_argument("-fft", action="store_true", default=False, help="plot FFT (single output must be specified)")
    parser.add_argument(
        "-save", action="store_true", default=False, help="save plot directly to file, i.e. do not display"
    )
    args = parser.parse_args()

    plthandle = mpl_plot(args.outputfile, args.outputs, fft=args.fft, save=args.save)

    plthandle.show()<|MERGE_RESOLUTION|>--- conflicted
+++ resolved
@@ -79,17 +79,9 @@
         time = np.linspace(0, (iterations - 1) * dt, num=iterations)
 
         # Check for single output component when doing a FFT
-<<<<<<< HEAD
-        if fft:
-            if not len(outputs) == 1:
-                logger.exception("A single output must be specified when using " + "the -fft option")
-                raise ValueError
-=======
         if fft and not len(outputs) == 1:
-            logger.exception('A single output must be specified when using ' +
-                             'the -fft option')
+            logger.exception("A single output must be specified when using " + "the -fft option")
             raise ValueError
->>>>>>> 2da61bc3
 
         # New plot for each receiver
         for rx in range(1, nrx + 1):
